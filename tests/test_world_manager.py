--- conflicted
+++ resolved
@@ -13,17 +13,6 @@
     wm = WorldManager("game/worlds/montreal.yaml")
     assert wm.world.id == "montreal"
     assert wm.world.start_region == "mileend"
-<<<<<<< HEAD
-    assert wm.world.global_music == "assets/music/montreal_theme.ogg"
-    assert wm.world.loop_time == 6000
-    assert wm.world.gravity == 9.8
-    assert wm.world.weather == "rain"
-=======
-    assert wm.world.global_music == "assets/game-engine.png"
-    assert wm.world.loop_time == 5000
-    assert wm.world.gravity == 9.8
-    assert wm.world.weather == "snow"
->>>>>>> d113e63e
     assert "mileend" in wm.world.regions
     assert wm.current_region() is not None
     assert wm.current_region().id == "mileend"
